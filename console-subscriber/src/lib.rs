--- conflicted
+++ resolved
@@ -253,11 +253,8 @@
             cfg!(tokio_unstable),
             "task tracing requires Tokio to be built with RUSTFLAGS=\"--cfg tokio_unstable\"!"
         );
-
-<<<<<<< HEAD
-=======
+      
         let base_time = stats::TimeAnchor::new();
->>>>>>> abc08300
         tracing::debug!(
             config.event_buffer_capacity,
             config.client_buffer_capacity,
@@ -265,11 +262,8 @@
             ?config.retention,
             ?config.server_addr,
             ?config.recording_path,
-<<<<<<< HEAD
             ?config.filter_env_variable,
-=======
             ?base_time,
->>>>>>> abc08300
             "configured console subscriber"
         );
 
